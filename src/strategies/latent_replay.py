from typing import Optional, List
import warnings

import torch
from torch import Tensor
from torch.nn import CrossEntropyLoss
from torch.optim import SGD
from torch.utils.data import DataLoader

from avalanche.training.plugins import (
    SupervisedPlugin,
    EvaluationPlugin,
)
from avalanche.training.utils import freeze_up_to
from avalanche.training.plugins.evaluation import default_evaluator
from avalanche.training.templates import SupervisedTemplate

from src import utils
from src.models import FrozenNet


# Code built off of https://github.com/vlomonaco/ar1-pytorch

class LatentReplay(SupervisedTemplate):
    """Latent Replay.

    This implementations allows for the use of Latent Replay to protect the
    lower level of the model from forgetting.
    """

    def __init__(
        self,
        model=None,
        criterion=None,
        lr: float = 0.001,
        momentum=0.9,
        weight_decay=0.0005,
        train_epochs: int = 4,
        rm_sz: int = 1500,
        freeze_below_layer: str = "end_features.0",
        latent_layer_num: int = 19,
        subsample_replays: bool = False,
        train_mb_size: int = 128,
        eval_mb_size: int = 128,
        device=None,
        plugins: Optional[List[SupervisedPlugin]] = None,
        evaluator: EvaluationPlugin = default_evaluator(),
        eval_every=-1,
        pretrained: bool = False,
    ):
        """
        Creates an instance of the LatentReplay strategy.

        :param criterion: The loss criterion to use. Defaults to None, in which
            case the cross entropy loss is used.
        :param lr: The learning rate (SGD optimizer).
        :param momentum: The momentum (SGD optimizer).
        :param weight_decay: The L2 penalty used for weight decay.
        :param train_epochs: The number of training epochs. Defaults to 4.
        :param rm_sz: The size of the replay buffer. The replay buffer is shared
            across classes. Defaults to 1500.
        :param freeze_below_layer: A string describing the name of the layer
            to use while freezing the lower (nearest to the input) part of the
            model. The given layer is not frozen (exclusive). Please ensure this
            layer has a grad function. Defaults to "end_features.0".
        :param latent_layer_num: The number of the layer to use as the Latent
            Replay Layer. Usually this is the same of `freeze_below_layer`.
        :param train_mb_size: The train minibatch size. Defaults to 128.
        :param eval_mb_size: The eval minibatch size. Defaults to 128.
        :param device: The device to use. Defaults to None (cpu).
        :param plugins: (optional) list of StrategyPlugins.
        :param evaluator: (optional) instance of EvaluationPlugin for logging
            and metric computations.
        :param eval_every: the frequency of the calls to `eval` inside the
            training loop. -1 disables the evaluation. 0 means `eval` is called
            only at the end of the learning experience. Values >0 mean that
            `eval` is called every `eval_every` epochs and at the end of the
            learning experience.
        """

        warnings.warn(
            "LatentReplay and GenerativeLatentReplay will only recognise "
            "modules defined in __init__. "
            "Modules defined in forward will be ignored."
        )

        if plugins is None:
            plugins = []

        # Model setup
        model = FrozenNet(model=model, latent_layer_num=latent_layer_num)

        optimizer = SGD(
            model.parameters(), lr=lr, momentum=momentum, weight_decay=weight_decay
        )

        if criterion is None:
            criterion = CrossEntropyLoss()

        self.lr = lr
        self.weight_decay = weight_decay
        self.momentum = momentum
        self.rm = None
        self.rm_sz = rm_sz
        self.freeze_below_layer = freeze_below_layer
        self.cur_acts: Optional[Tensor] = None
        self.cur_y: Optional[Tensor] = None
        self.replay_mb_size = 0
        self.subsample_replays = subsample_replays
        self.pretrained = pretrained

        super().__init__(
            model,
            optimizer,
            criterion,
            train_mb_size=train_mb_size,
            train_epochs=train_epochs,
            eval_mb_size=eval_mb_size,
            device=device,
            plugins=plugins,
            evaluator=evaluator,
            eval_every=eval_every,
        )

    def _before_training_exp(self, **kwargs):

        # Freeze model backbone during subsequent experiences
<<<<<<< HEAD
        if True:  # self.clock.train_exp_counter > 0:
            freeze_up_to(self.model, self.freeze_below_layer)
=======
        if self.pretrained or self.clock.train_exp_counter > 0:
            frozen_layers, frozen_parameters = freeze_up_to(
                self.model, self.freeze_below_layer
            )
            print(f"Frozen layers:\n {frozen_layers}")
>>>>>>> ce76c840

            # Adapt the model and optimizer
            self.optimizer = SGD(
                self.model.parameters(),
                lr=self.lr,
                momentum=self.momentum,
                weight_decay=self.weight_decay,
            )

        # super()... will run S.I. and CWR* plugin callbacks
        super()._before_training_exp(**kwargs)

    def make_train_dataloader(
        self, num_workers=0, shuffle=True, pin_memory=True, **kwargs
    ):
        """
        Called after the dataset instantiation. Initialize the data loader.

        A "custom" dataloader is used: instead of using
        `self.train_mb_size` as the batch size, the data loader batch size will
        be computed ad `self.train_mb_size - latent_mb_size`. `latent_mb_size`
        is in turn computed as:

        `
        len(train_dataset) // ((len(train_dataset) + len(replay_buffer)
        // self.train_mb_size)
        `

        so that the number of iterations required to run an epoch on the current
        batch is equal to the number of iterations required to run an epoch
        on the replay buffer.

        :param num_workers: number of thread workers for the data loading.
        :param shuffle: True if the data should be shuffled, False otherwise.
        """

        current_batch_mb_size = self.train_mb_size

        if True:  # self.clock.train_exp_counter > 0:
            train_patterns = len(self.adapted_dataset)

            if self.subsample_replays:
                current_batch_mb_size //= 2
            else:
                current_batch_mb_size = train_patterns // (
                    (train_patterns + self.rm_sz) // self.train_mb_size
                )

        current_batch_mb_size = max(1, current_batch_mb_size)
        self.replay_mb_size = max(0, self.train_mb_size - current_batch_mb_size)

        # Only supports SIT scenarios (no task labels).
        self.dataloader = DataLoader(
            self.adapted_dataset,
            num_workers=num_workers,
            batch_size=current_batch_mb_size,
            shuffle=shuffle,
            pin_memory=pin_memory,
        )

    # JA: See here for implementing custom loss function:
    # https://github.com/ContinualAI/avalanche/pull/604

    def training_epoch(self, **kwargs):
        for mb_it, self.mbatch in enumerate(self.dataloader):
            self._unpack_minibatch()
            self._before_training_iteration(**kwargs)
            self.optimizer.zero_grad()

            # Grab y labels for the current minibatch
            cur_y = self.mb_y.detach().clone().cpu()

            if self.clock.train_exp_counter > 0:
                start = (self.replay_mb_size * mb_it) % self.rm[0].size(0)
                end = (self.replay_mb_size * (mb_it + 1)) % self.rm[0].size(0)

                lat_mb_x = self.rm[0][start:end].to(self.device)
                lat_mb_y = self.rm[1][start:end].to(self.device)

                # Set current y_labels to current minibatch plus replayed examples
                self.mbatch[1] = torch.cat((self.mb_y, lat_mb_y), 0)
            else:
                lat_mb_x = None

            # Forward pass. Here we are injecting latent patterns lat_mb_x.
            # lat_mb_x will be None for the very first batch (batch 0), which
            # means that lat_acts.shape[0] == self.mb_x[0].
            self._before_forward(**kwargs)

            # JA:
            if mb_it == 0:
                utils.render_model(
                    lat_mb_x, self.model, self.mb_x, self.clock.train_exp_counter
                )

            self.mb_output, lat_acts = self.model(
                self.mb_x, latent_input=lat_mb_x, return_lat_acts=True
            )

            if self.clock.train_exp_epochs == 0:
                # On the first epoch only: store latent activations. Those
                # activations will be used to update the replay buffer.
                lat_acts = lat_acts.detach().clone().cpu()

                if mb_it == 0:
                    self.cur_acts = lat_acts
                    self.cur_y = cur_y
                else:
                    self.cur_acts = torch.cat((self.cur_acts, lat_acts), 0)
                    self.cur_y = torch.cat((self.cur_y, cur_y), 0)

            self._after_forward(**kwargs)

            # Loss & Backward
            # We don't need to handle latent replay, as self.mb_y already
            # contains both current and replay labels.
            self.loss = self._criterion(self.mb_output, self.mb_y)
            self._before_backward(**kwargs)
            self.loss.backward()
            self._after_backward(**kwargs)

            # Optimization step
            self._before_update(**kwargs)
            self.optimizer.step()
            self._after_update(**kwargs)

            self._after_training_iteration(**kwargs)

    def _after_training_exp(self, **kwargs):
        h = min(
            self.rm_sz // (self.clock.train_exp_counter + 1),
            self.cur_acts.size(0),
        )

        # Initialising replay buffer
        idxs_cur = torch.randperm(self.cur_acts.size(0))[:h]
        rm_add = [self.cur_acts[idxs_cur], self.cur_y[idxs_cur]]

        # replace patterns in random memory
        if self.clock.train_exp_counter == 0:
            self.rm = rm_add
        else:
            idxs_to_replace = torch.randperm(self.rm[0].size(0))[:h]

            self.rm[0][idxs_to_replace] = rm_add[0]
            self.rm[1][idxs_to_replace] = rm_add[1]

        self.cur_acts = None

        # Runs plugin callbacks
        super()._after_training_exp(**kwargs)<|MERGE_RESOLUTION|>--- conflicted
+++ resolved
@@ -18,8 +18,6 @@
 from src import utils
 from src.models import FrozenNet
 
-
-# Code built off of https://github.com/vlomonaco/ar1-pytorch
 
 class LatentReplay(SupervisedTemplate):
     """Latent Replay.
@@ -125,16 +123,11 @@
     def _before_training_exp(self, **kwargs):
 
         # Freeze model backbone during subsequent experiences
-<<<<<<< HEAD
-        if True:  # self.clock.train_exp_counter > 0:
-            freeze_up_to(self.model, self.freeze_below_layer)
-=======
         if self.pretrained or self.clock.train_exp_counter > 0:
             frozen_layers, frozen_parameters = freeze_up_to(
                 self.model, self.freeze_below_layer
             )
             print(f"Frozen layers:\n {frozen_layers}")
->>>>>>> ce76c840
 
             # Adapt the model and optimizer
             self.optimizer = SGD(
